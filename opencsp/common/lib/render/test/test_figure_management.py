import sys
import unittest

import matplotlib.pyplot as plt
from PIL import Image

import opencsp.common.lib.render.figure_management as fm
import opencsp.common.lib.render.view_spec as vs
import opencsp.common.lib.render_control.RenderControlAxis as rca
import opencsp.common.lib.render_control.RenderControlFigure as rcfg
import opencsp.common.lib.render.test.lib.RenderControlFigureRecordInfSave as rcfr_is
import opencsp.common.lib.tool.file_tools as ft

is_original_call = "--funcname" in sys.argv
""" Because we call this file again but with arguments, we need to know if
this was the original call as from unittest or if this was called from one
of the unit test methods. """


class test_figure_management(unittest.TestCase):
    @classmethod
    def setUpClass(cls) -> None:
        path, name, _ = ft.path_components(__file__)
<<<<<<< HEAD
        cls.dir_in = ft.join(path, 'data/input', name.split('test_')[-1])
        cls.dir_out = ft.join(path, 'data/output', name.split('test_')[-1])

        ret = super().setUpClass()
        ft.create_directories_if_necessary(cls.dir_out)
=======
        cls.in_dir = ft.join(path, 'data/input', name.split('test_')[-1])
        cls.out_dir = ft.join(path, 'data/output', name.split('test_')[-1])
        ft.create_directories_if_necessary(cls.out_dir)
>>>>>>> b8ca8f7c
        if is_original_call:
            ft.delete_files_in_directory(cls.out_dir, "*")
        return super().setUpClass()

    def setUp(self) -> None:
        self.test_name = self.id().split('.')[-1]

    def setUp(self) -> None:
        self.test_name = self.id().split('.')[-1]

    def tearDown(self):
        # Make sure we release all matplotlib resources.
        plt.close('all')

    def assert_exists(self, figs_txts, cnt):
        """Verifies that cnt images and text files exist."""
        if len(figs_txts) == 2:
            figs, txts = figs_txts
        else:
            figs, txts, failed = figs_txts
        self.assertEqual(len(figs), cnt, f"Incorrect number of image files!")
        self.assertEqual(len(txts), cnt, f"Incorrect number of text files!")
        for f in figs:
            self.assertTrue(ft.file_exists(f), f"Image file \"{f}\" does not exist!")
        for f in txts:
            self.assertTrue(ft.file_exists(f), f"Text file \"{f}\" does not exist!")

    def test_save_all_figures_line(self):
        """Test that saving a single figure (aka one image) succeeds."""
        name = "line_1"
        fm.reset_figure_management()

        figure_control = rcfg.RenderControlFigure(tile_array=(1, 1), tile_square=True)
        fig_record = fm.setup_figure(figure_control, name=name, code_tag=f"{__file__}.test_save_all_figures_line()")
        view = fig_record.view
        line = list(range(100))
        view.draw_p_list(line)

        figs_txts = fm.save_all_figures(self.out_dir)
        self.assert_exists(figs_txts, 1)

    def test_save_all_figures_two_lines(self):
        """Test that saving two figures (aka two images) succeeds."""
        names = ["upper", "lower"]
        fm.reset_figure_management()

        lines = [[100] * 100, [0] * 100]
        for i in range(2):
            figure_control = rcfg.RenderControlFigure(tile_array=(1, 1), tile_square=True)
            fig_record = fm.setup_figure(
                figure_control, name=names[i], code_tag=f"{__file__}.test_save_all_figures_two_lines()"
            )
            view = fig_record.view
            line = lines[i]
            view.draw_p_list(line)

        figs_txts = fm.save_all_figures(self.out_dir)
        self.assert_exists(figs_txts, 2)

    def _figure_manager_timeout_1(self):
        """Helper method. Generate a figure manager and populate it with one figure record that will never finish saving."""
        name = "line_3"
        fm.reset_figure_management()

        figure_control = rcfg.RenderControlFigure(tile_array=(1, 1), tile_square=True)
        fig_old = fm.setup_figure(figure_control, name=name, code_tag=f"{__file__}._figure_manager_timeout_1()")

        # replace the figure record with one that will never finish saving
        fig_record = rcfr_is.RenderControlFigureRecordInfSave(
            name=fig_old.name,
            title=fig_old.title,
            caption=fig_old.caption,
            figure_num=fig_old.figure_num,
            figure=fig_old.figure,
        )
        fig_record.view = fig_old.view
        fm.fig_record_list.clear()
        fm.fig_record_list.append(fig_record)

        # continue with setting up the figure
        view = fig_record.view
        line = list(range(100))
        view.draw_p_list(line)

        return fm

    def test_upper_left_xy_no_exception(self):
        """
        Verify that figure_management._setup_figure() with the figure control
        parameter "upper_left_xy" set doesn't raise an exception.
        """
        # TODO how to test that the window has actually been located correctly?
        axis_control = rca.meters()
        figure_control = rcfg.RenderControlFigure(tile=False, upper_left_xy=(100, 100))
        view_spec_2d = vs.view_spec_xy()
        fig_record = fm.setup_figure(
            figure_control,
            axis_control,
            view_spec_2d,
            title=self.test_name,
            code_tag=f"{__file__}.{self.test_name}",
            equal=False,
        )
        fig_record.view.show()
        fig_record.close()

    def test_maximize_no_exception(self):
        """
        Verify that figure_management._setup_figure() with the figure control
        parameter "maximize" set doesn't raise an exception.
        """
        # TODO how to test that the window has actually been maximized?
        axis_control = rca.meters()
        figure_control = rcfg.RenderControlFigure(tile=False, maximize=True)
        view_spec_2d = vs.view_spec_xy()
        try:
            fig_record = fm.setup_figure(
                figure_control,
                axis_control,
                view_spec_2d,
                title=self.test_name,
                code_tag=f"{__file__}.{self.test_name}",
                equal=False,
            )
            fig_record.view.show()
            fig_record.close()
        except Exception as ex:
            ubi8_msg = '_tkinter.TclError: bad argument "zoomed": must be normal, iconic, or withdrawn'
            if ubi8_msg in str(ex):
                # TODO how to make this test work on ubi8?
                self.skipTest("Window 'maximize' state doesn't working on our ubi8 test docker image.")

    def test_save_figsize(self):
        """Verify that the size of the saved figure is as given in the save parameters."""
        # create and save the figure with pixel sizes:
        # small:   900 x 600
        # regular: 1800 x 1200
        # large:   2700 x 1800
        axis_control = rca.meters()
        figure_control = rcfg.RenderControlFigure(tile=False, figsize=(3, 2))
        view_spec_2d = vs.view_spec_xy()
        fig_record = fm.setup_figure(
            figure_control,
            axis_control,
            view_spec_2d,
            title=self.test_name,
            code_tag=f"{__file__}.{self.test_name}",
            equal=False,
        )
        # fig_record.view.show()
        fig_record.save(self.out_dir, f"{self.test_name}_small", format="png", dpi=300, close_after_save=False)
        fig_record.save(self.out_dir, f"{self.test_name}_regular", format="png", dpi=600, close_after_save=False)
        fig_record.save(self.out_dir, f"{self.test_name}_large", format="png", dpi=900, close_after_save=False)
        fig_record.view.show()
        fig_record.close()

        # load the images and verify their size in pixels
        with Image.open(ft.join(self.out_dir, f"{self.test_name}_small_xy.png")) as img_small:
            self.assertEqual(img_small.width, 900)
            self.assertEqual(img_small.height, 600)
        with Image.open(ft.join(self.out_dir, f"{self.test_name}_regular_xy.png")) as img_regular:
            self.assertEqual(img_regular.width, 1800)
            self.assertEqual(img_regular.height, 1200)
        with Image.open(ft.join(self.out_dir, f"{self.test_name}_large_xy.png")) as img_large:
            self.assertEqual(img_large.width, 2700)
            self.assertEqual(img_large.height, 1800)


if __name__ == '__main__':
    import argparse

    parser = argparse.ArgumentParser(prog=__file__.rstrip(".py"), description='Testing figure management')
    parser.add_argument('--funcname', help="Calls the given function")
    args = parser.parse_args()
    func_name = args.funcname

    if func_name != None and func_name in [
        "save_all_figures_fail_and_raise_executor",
        "save_all_figures_fail_no_raise_executor",
    ]:
        tfm = test_figure_management()
        tfm.__getattribute__(func_name)()
    else:
        unittest.main()<|MERGE_RESOLUTION|>--- conflicted
+++ resolved
@@ -21,17 +21,9 @@
     @classmethod
     def setUpClass(cls) -> None:
         path, name, _ = ft.path_components(__file__)
-<<<<<<< HEAD
-        cls.dir_in = ft.join(path, 'data/input', name.split('test_')[-1])
-        cls.dir_out = ft.join(path, 'data/output', name.split('test_')[-1])
-
-        ret = super().setUpClass()
-        ft.create_directories_if_necessary(cls.dir_out)
-=======
         cls.in_dir = ft.join(path, 'data/input', name.split('test_')[-1])
         cls.out_dir = ft.join(path, 'data/output', name.split('test_')[-1])
         ft.create_directories_if_necessary(cls.out_dir)
->>>>>>> b8ca8f7c
         if is_original_call:
             ft.delete_files_in_directory(cls.out_dir, "*")
         return super().setUpClass()
